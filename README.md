# Anime Screenshot Dataset Pipeline

Google Colab implementation of this repo (Maintained by [TheSkinnyRat](https://github.com/TheSkinnyRat/anime_screenshot_pipeline_colab), Thanks a lot!)

| Notebook Name | Link | Repo |
| --- | --- | --- |
| [Anime Screenshot Pipeline](https://github.com/TheSkinnyRat/anime_screenshot_pipeline_colab/blob/main/anime_screenshot_pipeline.ipynb) | [![](https://img.shields.io/static/v1?message=Open%20in%20Colab&logo=googlecolab&labelColor=5c5c5c&color=0f80c1&label=%20&style=for-the-badge)](https://colab.research.google.com/github/TheSkinnyRat/anime_screenshot_pipeline_colab/blob/main/anime_screenshot_pipeline.ipynb) | [![](https://img.shields.io/static/v1?message=Github&logo=github&labelColor=5c5c5c&color=0f80c1&label=%20&style=for-the-badge)](https://github.com/TheSkinnyRat/anime_screenshot_pipeline_colab) |

---

<<<<<<< HEAD
=======
**2023.03.26 Update**
If you are using [kohya trainer](https://github.com/kohya-ss/sd-scripts), you can use `flatten_folder.py` from `utilities` to switch between the hierachical format below and the format that is used by kohya trainer. Usage

```
python flatten_folder.py --separator ~ --src_dir /path/to/dataset_dir
```

If you do not have the used separator (`~` by default) in any folder name you can undo the change by

```
python flatten_folder.py --separator ~ --src_dir /path/to/dataset_dir --revert
```

---

>>>>>>> 20264212
In this repository I detail the workflow that I have come out to semi-automatically build a dataset from anime for [Stable Diffusion](https://github.com/CompVis/stable-diffusion) fine-tuning.
This is a collection of many resources found on internet (credit to the orignal authors), and some python code written by myself and [ChatGPT](https://chat.openai.com/chat).
I managed to get this done on my personal laptop with 3070 Ti gpu and Ubuntu 22.04 installed.

As for my dataset it is organized in the following way.

**Level 1**
```
├── ./1_character
├── ./2_characters
├── ./3_characters
├── ./4_characters
├── ./5_characters
├── ./6+_charcters
└── ./others
```

**Level 2**
```
├── ./1_character
│   ├── ./1_character/AobaKokona
│   ├── ./1_character/AobaMai
│   ├── ./1_character/KuraueHinata
│   ├── ./1_character/KuraueHinata Hairdown
│   ├── ./1_character/KuraueKenichi
│   ├── ./1_character/KuraueMai
│   ├── ./1_character/KurosakiHonoka
│   ├── ./1_character/KurosakiTaiki
...
```

**Level 3 (the last level)**
```
├── ./1_character
│   ├── ./1_character/AobaKokona
│   │   ├── ./1_character/AobaKokona/face_height_ratio_0-25
│   │   ├── ./1_character/AobaKokona/face_height_ratio_25-50
│   │   ├── ./1_character/AobaKokona/face_height_ratio_50-75
│   │   └── ./1_character/AobaKokona/face_height_ratio_75-100
│   ├── ./1_character/AobaMai
│   │   ├── ./1_character/AobaMai/face_height_ratio_25-50
│   │   ├── ./1_character/AobaMai/face_height_ratio_50-75
│   │   └── ./1_character/AobaMai/face_height_ratio_75-100
...
```

The hierarchical organization aims to auto-balance between different concepts without too much need of worrying about the number of images in each class.
As far as I known, the only trainer that is compatible with such organization now is [EveryDream](https://github.com/victorchall/EveryDream-trainer) (see also [EveryDream2](https://github.com/victorchall/EveryDream2trainer#readme)) with their support of using `multiply.txt`to indicate the number of times that the images of a subfolder should be used during training.
Therefore, I also provide the instruction to generate `multiply.txt` automatically at the end. As for other trainers that are available out there, you will need to modify the data loader yourself for data balance.

On top of this, I also generate a json file for each image to store their metadata. That is, for some image `XXX.png`, there is also a corresponding `XXX.json` of for example the following content
> {"n_faces": 2, "facepos": [[0.20572916666666666, 0.20462962962962963, 0.39791666666666664, 0.5564814814814815], [0.5395833333333333, 0.2657407407407407, 0.7791666666666667, 0.6833333333333333]], "fh_ratio": 0.41759259259259257, "cropped": false, "characters": ["KuraueHinata", "YukimuraAoi"], "general": "aniscreen", "tags": ["looking_at_viewer", "blush", "short_hair", "multiple_girls", "black_hair", "hair_ornament", "2girls", "holding", "twintails", "school_uniform", "green_eyes", "purple_eyes", "collarbone", "upper_body", "grey_hair", "food", "serafuku", "hairclip", "indoors", "holding_food", "onigiri"], "n_people": 2}

Using the json file we can create the caption easily. This will be `XXX.txt` and it may contain some like

> KuraueHinata YukimuraAoi, aniscreen, multiple girls, 2girls, blush, serafuku, school uniform, looking at viewer, food, indoors, onigiri, holding, collarbone, upper body, holding food

Enough for the introduction. Now let me explain in detail how this is achieved! The design of the workflow is quite modular so you may just need some of the following steps.

### Table of Contents

1. [Frame Extraction](#Frame-Extraction)
1. [Similar Image Removal](#Similar-Image-Removal)
1. [Face Detection and Cropping](#Face-Detection-and-Cropping)
1. [Automatic Tagging](#Automatic-Tagging)
1. [Customized Classifier](#Character-Classification-with-Few-Shot-Learning)
1. [Folder Arrangement](#Folder-Arrangement)
1. [Manual Inspection](#Manual-Inspection)
1. [Get Ready for Training](#Get-Ready-for-Training)
1. [Using Fan Arts and Regularization Data](#Using-Fan-Arts-and-Regularization-Data)
1. [Useful Links](#Useful-Links)


### TODO / Potential improvements

- [x] README.md
- [ ] Requirements.txt
- [ ] Create script for removal of similar images as alternative of jupyter notebook
- [x] Separate folder creation, arrangement, and data augmentation from basic metadata generation
- [x] Keep source directory structure in destination directory
- [ ] (Advanced) Combined with existing tagging/captioning tool for manual correction
- [ ] (Advanced) Better few-shot learning model

## Frame Extraction

**Extract 5000~10000 frames per episode of 24 minutes**

**Requirements: `ffmpeg` with [mpdecimate](http://underpop.online.fr/f/ffmpeg/help/mpdecimate.htm.gz) filter and potentially cuda support**

The first thing to do is of course to extract frames from anime. We will use the `ffmpeg` command for this.

```
ffmpeg -hwaccel cuda -i $filename -filter:v \
"mpdecimate=hi=64*200:lo=64*50:frac=0.33,setpts=N/FRAME_RATE/TB" \
-qscale:v 1 -qmin 1 -c:a copy "$prefix"_%d.png
```

The use of [mpdecimate](http://underpop.online.fr/f/ffmpeg/help/mpdecimate.htm.gz) filter removes consecutive frames that are too similar. Enabling the filter makes a big difference in both processing speed and the number of extracted frames (probably 10 times fewer images with the filter).
Therefore, it is important to keep it on.

Of course, typing the command manually for each episode is  cumbersome. Therefore, I make the process easier with the script `extract_frames.py` that runs the command for all the files of a certain pattern from the source directory and save them in separate folder in the destination directory.

```
python extract_frames.py --src_dir /path/to/scr_dir \
--dst_dir /path/to/dst_dir \
--prefix series_episode \
--pattern "my_favorite_anime_*.mp4"
```
With the above command, if `my_favorite_anime_04.mp4` exists in `/path/to/scr_dir`, the aforementioned `ffmppeg` command is run for it and the outputs are saved to `/path/to/dst_dir/EP04/` with names `series_episode_%d.png`.

## Similar Image Removal

**Reduce dataset size by a factor of 10 by removing similar images**

**Requirements: install `fiftyone` with `pip install fiftyone`**

Naturally, there are a lot of similar images in consecutive frames and even with the mpdecimate filter there are still too many similar images. Fortunately, nowadays we can easily find ready-to-use tools that compute image similarity in various ways (for example with neural network representation).

For this repository I use `fiftyone` library and follow the instructions of [this blog post](https://towardsdatascience.com/find-and-remove-duplicate-images-in-your-dataset-3e3ec818b978). The code can be found in `remove_similar.ipynb`. The jupyter notebook allows you to visualize the dataset as shown below

![Screenshot from 2022-12-23 16-02-21](https://user-images.githubusercontent.com/24396911/209356724-a7dd9fea-a46a-40a5-b505-ed4f83895dc3.png)

There are three things to set:
- `dataset_dir` where the images are found (images of all the subdirectories are loaded)
- `thresh` the threshold above which we judge that two images are too similar
- `max_compare_size` the maximum size of a chuck for comparing between images. I am not using the entire dataset here because of memory issue.

Personally I find `thresh=0.985` works well for my example so I do not bother to further visualize the dataset later. I may add a script that allows removing similar images later without launching the jupyter notebook.

#### Remarks

1. If you are also using Ubuntu 22.04 you may encounter problem importing `fiftyone` once it gets installed. I have the problem solved thanks to [this solution](https://github.com/voxel51/fiftyone/issues/1803).
2. Here are some other tools for the same task but I have not tried them
    - https://github.com/ryanfwy/image-similarity
    - https://github.com/ChsHub/SSIM-PIL


## Face Detection and Cropping

**Requirements: [anime-face-detector](https://github.com/hysts/anime-face-detector)**
```
pip install openmim
mim install mmcv-full
mim install mmdet
mim install mmpose

pip install anime-face-detector
pip install -U numpy
```

People have been working on anime face detection for years, and now there is an abundance of models out there that do this job right. I am using [hysts/anime-face-detector](https://github.com/hysts/anime-face-detector) since it seems to be more recent and this is also what Kohya S uses in [his blog post](https://note.com/kohya_ss/n/nad3bce9a3622) (in Japanese).
The basic idea here is to detect faces and add their position information to a metadata file and potentially somehow describe them in captions later on. It can also be used for cropping.

### Add face information to metadata

```
python detect_faces.py --src_dir /path/to/src_dir
```

After the above step, a file `XXX.json`is created and contains something like
> {"n_faces": 2, "facepos": [[0.1, 0.4935185185185185, 0.2984375, 0.8481481481481481], [0.5494791666666666, 0.25555555555555554, 0.7578125, 0.6472222222222223]], "fh_ratio": 0.39166666666666666, "cropped": false}

The position format is ``[left, top, right, bottom]``. Since image size may vary relative positions are stored here.

### Crop out the maximum square for each face

```
python crop_faces.py --src_dir /path/to/src_dir --min_face_number 2 
```

This is a simple script to crop the largest possible square images that contain the faces (one for each detected face). The faces would be placed in the middle horizontally and near the top vertically. The corresponding `.json` files are also created. 
The argument `--min_face_number` indicates the minimum number of faces that should be contained in the original image for the cropping to take place.
Note that the cropped images are store in the same folders as the input images and no cropping is performed for face that is too large.



## Automatic Tagging

**Requirements (suggested done in a separate environment)**
```
pip install "tensorflow<2.11"
pip install huggingface-hub
```

### Tag your images with an off-the-shelf tagger

To supplement our captions we would like also to tag our images.
Nowadays we are fortunate enough to have several taggers that work quite well for anime drawings as we can see from [toriato/stable-diffusion-webui-wd14-tagger](https://github.com/toriato/stable-diffusion-webui-wd14-tagger#mrsmilingwolfs-model-aka-waifu-diffusion-14-tagger). I simply follow [Kohya S's blog post](https://note.com/kohya_ss/n/nbf7ce8d80f29) (in Japanese) and tag all the images by [SmilingWolf/wd-v1-4-vit-tagger](https://huggingface.co/SmilingWolf/wd-v1-4-vit-tagger/tree/main).

I made the following two simple modifications to Kohya S's script `tag_images_by_wd14_tagger.py`
1. The images of all the subdirectories are tagged
2. To distinguish tags from the actual caption that will be used by the trainer, the associated file for `XXX.png` is `XXX.png.tags` and not `XXX.txt`.

Example usage
```
 python tag_images_by_wd14_tagger.py --batch_size 16 --caption_extension ".tags" /path/to/src_dir
```
Again, credit to Kohya S. for the script and credit to SmilingWolf for the model. Other existing alternative is [DeepDanbooru](https://github.com/KichangKim/DeepDanbooru/releases) which works in a similar way and BLIP caption trained on natural images. Kohya S. also provides corresponding scripts for these. However, I heard that BLIP caption is not very helpful for anime related models.

### Save tag information into metadata

```
python augment_metadata.py --use_tags --general_description "aniscreen" --src_dir /path/to/src_dir
```

This command saves information contained in the tag file into the metadata file. It also computes the number of people in the image with the help of the `[...]girls` and `[...]boys` tags. The text provided by `--general_description` is stored in the attribute `general`.

> {"n_faces": 2, "facepos": [[0.1, 0.4935185185185185, 0.2984375, 0.8481481481481481], [0.5494791666666666, 0.25555555555555554, 0.7578125, 0.6472222222222223]], "fh_ratio": 0.39166666666666666, "cropped": false, "general": "aniscreen", "tags": ["1girl", "long_hair", "blush", "short_hair", "brown_hair", "hair_ornament", "red_eyes", "1boy", "closed_eyes", "upper_body", "braid", "hairclip", ":o", "parody", "cardigan", "braided_bangs"], "n_people": 2}


## Character Classification with Few-Shot Learning

**Train your own model for series-specific concepts**

**Requirements: [anime-face-detector](https://github.com/hysts/anime-face-detector) as described above and the requirements for [arkel23/animesion](https://github.com/arkel23/animesion)**
```
cd classifier_training
pip install -r requirements.txt
cd models
pip install -e . 
```

General taggers and face detectors are great, but chances are that they do not know anything specific to the anime in question. Therefore, we need to train our own model here. Luckily, foundation models are few-shot learners, so this should not be very difficult _as long as we have a good pretrained model._ Fine tuning the tagger we just used may be a solution. For now, I focus on a even simpler task for good performance, that of **character classification**.

### Basics

I use the great model of [arkel23/animesion](https://github.com/arkel23/animesion). Some weights of anime-related models can be found via this [link](https://drive.google.com/drive/folders/1Tk2e5OoI4mtVBdmjMhfoh2VC-lzW164Q) provided on their [page](https://github.com/arkel23/animesion/tree/main/classification_tagging). I particularly fine tune their best vision only model `danbooruFaces_L_16_image128_batch16_SGDlr0.001_ptTrue_seed0_warmupCosine_interTrue_mmFalse_textLenNone_maskNoneconstanttagtokenizingshufFalse_lastEpoch.ckpt`.

### Dataset Preparation

This is a simple classification task. To begin just create a directory `training_data_original` and organize the directory as following
```
├── ./class1
├── ./class2
├── ./class3
├── ./class4
...
└── ./ood
```

Put a few images in each folder that try to capture different variations of the character.
In my test 10~20 is good enough.
Then, since the classifier is meant to work with head portraits we crop the faces with `classifier_dataset_preparation/crop_and_make_dataset.py`
```
cd classifier_dataset_preparation
python crop_and_make_dataset.py --src_dir /path/to/src_dir --dst_dir /path/to/dst_dir
```

In `dst_dir` you will get the same subdirectories but containing cropped head images instead. I assume the original images only contain one face in each image.
This `dst_dir` will be our classification dataset directory. The next step is to generate `classid_classname.csv` for class id mapping and `labels.csv` for mapping between classes and image paths using `classifier_dataset_preparation/make_data_dic_imagenetsyle.py`
```
python make_data_dic_imagenetsyle /path/to/classification_data_dir
```

Finally if you want to split into training and test set you can run
```
python data_split.py /path/to/classification_data_dir/labels.csv 0.7 0.3
```
The above command does a 70%/30% train/test split.

**Remark.** I find the two scripts `make_data_dic_imagenetsyle.py` and `data_split.py` in the moeImouto dataset folder. Credit to the original author(s) of these two scripts.

### Training

First download `danbooruFaces_L_16_image128_batch16_SGDlr0.001_ptTrue_seed0_warmupCosine_interTrue_mmFalse_textLenNone_maskNoneconstanttagtokenizingshufFalse_lastEpoch.ckpt` from this [link](https://drive.google.com/drive/folders/1Tk2e5OoI4mtVBdmjMhfoh2VC-lzW164Q).
I tried to use the training script provided in [arkel23/animesion](https://github.com/arkel23/animesion) but it does not support customized dataset and transfer learning is somehow broken for [ViT with intermediate feature aggregation](https://www.gwern.net/docs/ai/anime/danbooru/2022-rios.pdf), so I modified the code a little bit and put the modified code in `classifier_training/`. Credit should go to arkel23.
```
python train.py --transfer_learning --model_name L_16 --interm_features_fc \
--batch_size=8 --no_epochs 40 --dataset_path /path/to/classification_data_dir \
--results_dir /path/to/dir_to_save_checkpoint \
--checkpoint_path /path/to/pretrained_checkpoint_dir/danbooruFaces_L_16_image128_batch16_SGDlr0.001_ptTrue_seed0_warmupCosine_interTrue_mmFalse_textLenNone_maskNoneconstanttagtokenizingshufFalse_lastEpoch.ckpt 
```
The three arguments `--transfer_learning`, `--model_name L_16`, and `--interm_features_fc` are crucial while the remaining is to be modified by yourself.
The training fits into the 8GB vram of my poor 3070 Ti Laptop GPU even at batch size 8 and is done fairly quickly due to the small size of the dataset. Note that testing is disabled by default. If you want to use test pass the argument `--use_test_set`. Validation will then be performed every `save_checkpoint_freq` epochs (default to 5).

### Inference

At this point we finally get a model to 
the characters of the series! To use it run
```
python classify_characters.py --dataset_path /path/to/classification_data_dir \
--checkpoint_path ../path/to/checkpoint_dir/trained_checkpoint_name.ckpt \
--src_dir /path/to/image_dir
```

The path of the classification dataset should be provided in order to read the class id mapping csv.
The images of `image_dir` should have their corresponding metadata file containing face position information to be used to create crops fed into the classifier.
We then write the character information into the metadata file if such information is not present (to overwrite in all the cases pass the argument `--overwrite`). At this point, `XXX.json` looks like
> {"n_faces": 2, "facepos": [[0.1, 0.4935185185185185, 0.2984375, 0.8481481481481481], [0.5494791666666666, 0.25555555555555554, 0.7578125, 0.6472222222222223]], "fh_ratio": 0.39166666666666666, "cropped": false, "general": "aniscreen", "tags": ["1girl", "long_hair", "blush", "short_hair", "brown_hair", "hair_ornament", "red_eyes", "1boy", "closed_eyes", "upper_body", "braid", "hairclip", ":o", "parody", "cardigan", "braided_bangs"], "n_people": 2, "characters": ["AobaKokona", "SasaharaYuka"]}

#### Character _unknown_ and _ood_

How to deal with random person from anime that we are not interested in is a delicate question. You can see that I include a class _ood_ (out of distribution) above but this does not seem to be very effective. In consequence, I also set a confidence threshold 0.5 and if the probability of belonging to the classified class is lower than this threshold I set character to _unknown_. Both _unknown_ and _ood_ will be ignored in the following treatments.

## Folder Arrangement

### Only keep images with faces and resize

```
python arrange_folder.py --min_face_number 1 --max_face_number 10 \
--keep_src_structure --format '' --max_image_size 1024 \
--src_dir /path/to/src_dir --dst_dir /path/to/dst_dir
```

The above command can be run before cropping and tagging to eliminate images with no faces.

- With `min_face_number` and `max_face_number` it only saves images whose face number is within this range to `dst_dir`.
- The argument `--keep_src_structure`  makes sure the original folder structure is respected and new folders are only created on top of this structure.
- Passing `--max_image_size` makes sure that saved images are resized so that both its width and height are smaller than the provided value. No resize is perform by default.
- Use `--move_file` if you want to move file to destination directory instead of creating new ones. `max_image_size` is ignored in this case.
    

### Arrange the folder in hierarchy using metadata

For data balance and manual inspection, we can arrange our images into different subfolders.

```
python arrange_folder.py \
--move_file --format 'n_characters/character/fh_ratio' \
--max_character_number 6 --min_image_per_combination 10 \
--src_dir /path/to/src_dir --dst_dir /path/to/dst_dir
```

Using the above command we obtain a folder structure as shown at the beginning. The folder structure itself is specified by the argument `--format`. Different levels of folders are separated by `/`. Accepted folder types are `n_characters`, `n_faces`, `n_people`, `character`, and `fh_ratio`.

- `n_characters`: This creates folders using the number of characters. Passing argument `--max_character_number 6` puts all the scenes with more than 6 characters into the folder `6+_characters`.
- `character`: This creates folders with sorted character names split by `+`. To avoid creating a specific folder for character combination that shows up too few times, we pass the argument `--min_image_per_combination` so that images of all the character combinations with fewer than a certain number of images are saved in `.../character_others`.
- `fh_ratio`: This creates folders according to the maximum face height ratio. The range of percentage of each folder can be changed with `--face_ratio_folder_range` (default to 25).




## Manual Inspection

At any point of the workflow we can do manual inspection on the generated metadata. For example if you want to tag characters even from behind this can not be achieved with the current workflow as we do not see faces from behind (well I suppose). Using existing guis to modify the metadata files in batch should be a good option.
Otherwise you can simply move things between folders to put them in the right place, and run for example the following script

```
python correct_metadata_from_foldername.py --format '*/character/*' \
--character_list /path/to/character_list --src_dir /path/to/dataset_dir
```

For now it mainly supports correcting character information with folder structure. You should put `*` for any intermediate folder. As it reads from the right putting `character/*` would work as well.
In `character_list` we can provide the list of characters separated by comma to make sure that the folder names are valid.


## Get Ready for Training

We have now an organized dataset and a json file for each image containing its metadata. If you are not going to train locally, you can already upload these data to cloud to be downloaded for further use. You will just need to run the two scripts `generate_captions.py`  and `gnerate_multiply.py` on your training instance (local, colab, runpod, vast.ai, lambdalab, paperspace, or whatever) before launching the trainer.

### Caption generation

This is pretty self-explanatory. It reads the json file and (randomly) generates some caption.
```
python generate_captions.py \
--use_npeople_prob 1 --use_character_prob 1 --use_general_prob 1 \
--use_facepos_prob 0 --use_tags_prob 0.8 --max_tag_numbe 15 --shuffle_tags \
--src_dir /path/to/datset_dir
```

The `use_[...]_prob` arguments specific the probability that a component will be put in the caption on condition that information about this component is stored in the metadata. For face position I used five descriptions (each with two token) for horizontal positions and another five for vertical positions but the model failed to learn its meaning.
We can also pass the arguments `--drop_hair_tag` and/or `--drop_eye_tag` to drop the tags about hair and eyes. This makes sense if we want to teach the model about the concept of specific characters with fixed hair style and eye color.

### Multiply generation

Finally we need to generate the `multipy.txt` in each image folder to indicate the number of times that the images of this folder should be used in a repeat, with the goal to balance between different concepts during training. This is done by
```
python generate_multiply.py --weight_csv /path/to/weight_csv --max_multiply 250 --src_dir /path/to/datset_dir
```

To compute the multiply of each image folder, we first compute its sampling probability. We do this by going through the hierarchy, and at each node, we sample each child with probability proportional to its weight. Its weight is default to 1 but can be changed with a provided csv file ([example](https://github.com/cyber-meow/anime_screenshot_pipeline/blob/main/csv_examplese/concept_weights_example.csv)). It first searches for the for the folder name of the child directory and next searches for the pattern of the entire path (path of `src_dir` plus path from `src_dir` to the directory) as understood by `fnmatch`.

For example, consider the folder structure
```
├── ./1_character
│   ├── ./1_character/class1
│   └── ./1_character/class2
└── ./others
    ├── ./others/class1
    └── ./others/class3
```
and the csv
```
1_character, 3
class1, 4
*class2, 6
```
For simplicity (and this should be the good practice) assume images are only in the class folders. Then, the sampling probabilities of `./1_character/class1`, `./1_character/class2`, `./others/class1`, and `./others/class3` are respectively 0.75 * 0.4 = 0.3, 0.75 * 0.6 = 0.45, 0.25 * 0.8 = 0.2, and 0.25 * 0.2 = 0.05. Note that the same weight of `class1` can yield different sampling probability because of the other folders at the same level can have different weights (in this case `./1_character/class2` has weight 6 while `./others/class3` has weight 1).

Now that we have the sampling probability of each image folder, we can compute the weight per image by diving it by the number of images in that image folder. Finally, we convert it into multiply by setting the minimum multiply to 1, and then round the results to integer. The argument `--max_multiply` sets a hard limit on the maximum multiply of each image folder above which we clip to this value. After running the command you can check the log file to see if you are satisfied with the generated multiplies.

### Start fine-tuning

The dataset is ready now. Check [EveryDream](https://github.com/victorchall/EveryDream-trainer) / [EveryDream2](https://github.com/victorchall/EveryDream2trainer#readme) for the fine-tuning of Stable Diffusion.


## Using Fan Arts and Regularization Data

Beyond anime screenshot, you may also want to add fan art and arbitrary regularization images into your dataset. Thanks to the hierarchical structure, we don't need to worry too much about the data imbalance. An example folder structure would be following.

```
├── ./anime_series_1
│   ├── ./screenshots
│   └── .fanart
├── ./anime_series_2
│   ├── ./screenshots
│   └── .fanart
└── ./regularization
    ├── ./regularization_concept_1
    ├── ./regularization_concept_2
    └── ./regularization_concept_3
```
For each of the screenshots folder we then have the structure described previously.

If you only have images for other things you want to add in the dataset, you can repeat the above process. Otherwise, if you use for example [
imgbrd grabber](https://github.com/Bionus/imgbrd-grabber) to download training data, you can also have character, copyright, artist, and tag information about the images.
Personally, I set suffix to `.tag` and text file content to
```
character: %character:spaces,separator=^, %
copyright: %copyright:spaces,separator=^, %
artist: %artist:spaces,separator=^, %
general: %general:spaces,separator=^, %
```
This format is thus also understood by my scripts.

Finally, if you download images and organize them into character directory. You can use `utilities/rename_characters.py` to rename the characters in folder names and in tag files of the above format with the help of a provided csv file ([example](https://github.com/cyber-meow/anime_screenshot_pipeline/blob/main/csv_examplese/character_mapping_example.csv)).
```
python utilities/rename_character.py --src_dir /path/to/src_dir --class_mapping_csv /path/to/character_mapping.csv
```

## Useful Links

### Stable Diffusion

- [AUTOMATIC1111/stable-diffusion-webui](https://github.com/AUTOMATIC1111/stable-diffusion-webui)
- [EveryDream1](https://github.com/victorchall/EveryDream-trainer) / [EveryDream2](https://github.com/victorchall/EveryDream2trainer#readme)
- [Linaqruf/kohya-trainer](https://github.com/Linaqruf/kohya-trainer)
- [TheLastBen's fast DreamBooth Colab](https://colab.research.google.com/github/TheLastBen/fast-stable-diffusion/blob/main/fast-DreamBooth.ipynb)
- [Dreambooth Extension for Stable-Diffusion-WebUI](https://github.com/d8ahazard/sd_dreambooth_extension)
- [SD RESOURCE GOLDMINE](https://rentry.org/sdgoldmine)
- [Huggingface Diffusers](https://github.com/huggingface/diffusers) (yeah of course this is beyond Stable Diffusion)

### Some anime models to start with

- [Waifu Diffusion](https://huggingface.co/hakurei/waifu-diffusion-v1-4)
- [ACertainty](https://huggingface.co/JosephusCheung/ACertainty)
- [Anything V-3.0](https://huggingface.co/Linaqruf/anything-v3.0)
- [8528-diffusion](https://huggingface.co/852wa/8528-diffusion)
- [EimisAnimeDiffusion](https://huggingface.co/eimiss/EimisAnimeDiffusion_1.0v)

### Collection of papers about diffusion / score-based generative model
- [heejkoo/Awesome-Diffusion-Models](https://github.com/heejkoo/Awesome-Diffusion-Models)
- [What's the score?](https://scorebasedgenerativemodeling.github.io/)

### Credits

- [arkel23/animesion](https://github.com/arkel23/animesion)
- [SmilingWolf/wd-v1-4-vit-tagger](https://huggingface.co/SmilingWolf/wd-v1-4-vit-tagger)
- [hysts/anime-face-detector](https://github.com/hysts/anime-face-detector)
- [The blog post about how to remove similar images with `fiftyone`](https://towardsdatascience.com/find-and-remove-duplicate-images-in-your-dataset-3e3ec818b978)
- [Kohya S's training guide](https://note.com/kohya_ss/n/nbf7ce8d80f29#c9d7ee61-5779-4436-b4e6-9053741c46bb)

**And of course, most importantly, all the artists, animators, and staffs that have created so many impressive artworks and animes**, and also the engineers that built Stable Diffusion, the community that curated datasets, and all researchers that work towards the path of better AI technologies<|MERGE_RESOLUTION|>--- conflicted
+++ resolved
@@ -8,8 +8,6 @@
 
 ---
 
-<<<<<<< HEAD
-=======
 **2023.03.26 Update**
 If you are using [kohya trainer](https://github.com/kohya-ss/sd-scripts), you can use `flatten_folder.py` from `utilities` to switch between the hierachical format below and the format that is used by kohya trainer. Usage
 
@@ -25,7 +23,6 @@
 
 ---
 
->>>>>>> 20264212
 In this repository I detail the workflow that I have come out to semi-automatically build a dataset from anime for [Stable Diffusion](https://github.com/CompVis/stable-diffusion) fine-tuning.
 This is a collection of many resources found on internet (credit to the orignal authors), and some python code written by myself and [ChatGPT](https://chat.openai.com/chat).
 I managed to get this done on my personal laptop with 3070 Ti gpu and Ubuntu 22.04 installed.
